--- conflicted
+++ resolved
@@ -7,9 +7,8 @@
   DropdownMenuContent,
   DropdownMenuItem,
   DropdownMenuTrigger,
-  DropdownMenuSeparator,
 } from '@/components/ui/dropdown-menu';
-import { X, Plus, Loader2, AlertTriangle } from 'lucide-react';
+import { X, Plus, Loader2 } from 'lucide-react';
 import { VaultStatusIndicator } from './VaultStatusIndicator';
 
 export function TabBar() {
@@ -26,27 +25,8 @@
   
   console.log('[TabBar] Vaults:', vaults.length, 'Tabs:', tabs.length);
 
-<<<<<<< HEAD
-  // Debug logging
-  useEffect(() => {
-    console.log('TabBar - vaults:', vaults);
-    console.log('TabBar - vaults length:', vaults?.length);
-    console.log('TabBar - isLoadingVaults:', isLoadingVaults);
-    if (vaults) {
-      vaults.forEach(v => {
-        console.log(`TabBar - Vault: id=${v.id}, name=${v.name}, status=${v.status}`);
-      });
-    }
-  }, [vaults, isLoadingVaults]);
-
-  // Load vaults on mount
-  useEffect(() => {
-    loadVaults();
-  }, [loadVaults]);
-=======
   // Note: loadVaults is already called in App.tsx, so we don't need to call it here
   // This was causing duplicate calls and race conditions
->>>>>>> a106abb4
 
   // Don't show tab bar if no vaults available
   if (!vaults || vaults.length === 0) {
@@ -139,8 +119,8 @@
           );
         })}
 
-        {/* Add new tab button with vault picker dropdown - show ALL vaults */}
-        {vaults.length > 0 && (
+        {/* Add new tab button with vault picker dropdown */}
+        {vaults.some(v => v.status === 'ready') && (
           <DropdownMenu>
             <DropdownMenuTrigger asChild>
               <div
@@ -154,8 +134,7 @@
                 <Plus className="h-4 w-4 text-muted-foreground" />
               </div>
             </DropdownMenuTrigger>
-            <DropdownMenuContent align="start" className="w-64">
-              {/* Ready vaults */}
+            <DropdownMenuContent align="start" className="w-48">
               {vaults
                 .filter(v => v.status === 'ready')
                 .map((vault) => (
@@ -166,49 +145,9 @@
                   >
                     <div className="flex items-center gap-2">
                       <span>{vault.name}</span>
-                    </div>
-                  </DropdownMenuItem>
-                ))}
-              
-              {/* Show separator if there are both ready and non-ready vaults */}
-              {vaults.some(v => v.status === 'ready') && vaults.some(v => v.status !== 'ready') && (
-                <DropdownMenuSeparator />
-              )}
-              
-              {/* Initializing vaults */}
-              {vaults
-                .filter(v => v.status === 'initializing')
-                .map((vault) => (
-                  <DropdownMenuItem
-                    key={vault.id}
-                    disabled
-                    className="opacity-50"
-                  >
-                    <div className="flex items-center gap-2">
-                      <Loader2 className="h-3 w-3 animate-spin" />
-                      <span>{vault.name} (initializing...)</span>
-                    </div>
-                  </DropdownMenuItem>
-                ))}
-              
-              {/* Error vaults - allow clicking to see the error */}
-              {vaults
-                .filter(v => v.status === 'error')
-                .map((vault) => (
-                  <DropdownMenuItem
-                    key={vault.id}
-                    onClick={() => {
-                      // Create tab anyway to show error state
-                      handleCreateTab(vault.id);
-                    }}
-                    className="cursor-pointer text-destructive"
-                  >
-                    <div className="flex items-center gap-2">
-                      <AlertTriangle className="h-3 w-3" />
-                      <div className="flex flex-col">
-                        <span>{vault.name}</span>
-                        <span className="text-xs opacity-70">{vault.error || 'Failed to load'}</span>
-                      </div>
+                      {vault.status === 'initializing' && (
+                        <Loader2 className="h-3 w-3 animate-spin" />
+                      )}
                     </div>
                   </DropdownMenuItem>
                 ))}
