--- conflicted
+++ resolved
@@ -66,46 +66,25 @@
           if (vaultResponse.ok) {
             const vaultData = await vaultResponse.json();
             setStatus({
-              status: vaultData.status === 'ready' ? 'ready' : 
-                      vaultData.status === 'error' ? 'error' : 'initializing',
+              status: vaultData.status === 'ready' ? 'ready' : 'initializing',
               documentCount: 0,
-              lastIndexed: vaultData.timestamp,
-              error: vaultData.error
+              lastIndexed: vaultData.timestamp
             });
-          } else {
-            const errorText = await vaultResponse.text();
-            console.error(`Failed to fetch vault status for '${vaultId}':`, errorText);
-            throw new Error(`Vault status check failed: ${vaultResponse.status}`);
           }
         } else {
-          const errorText = await response.text();
-          console.error(`Failed to fetch index status for '${vaultId}':`, errorText);
-          throw new Error(`Index status check failed: ${response.status}`);
+          throw new Error(`Status check failed: ${response.status}`);
         }
         return;
       }
       
       const data = await response.json();
-      // Ensure we have valid status data before setting
-      if (data && typeof data.status === 'string') {
-        setStatus(data);
-      } else {
-        console.error(`Invalid status data received for vault '${vaultId}':`, data);
-        // Set a default status to prevent infinite loading
-        setStatus({
-          status: 'initializing',
-          documentCount: 0,
-          error: 'Invalid status response from server'
-        });
-      }
+      setStatus(data);
     } catch (error) {
-      const errorMsg = error instanceof Error ? error.message : 'Unknown error';
-      console.error(`Failed to fetch vault status for '${vaultId}':`, error);
       logger.error('Failed to fetch vault status:', error);
       setStatus({
         status: 'error',
         documentCount: 0,
-        error: errorMsg
+        error: error instanceof Error ? error.message : 'Unknown error'
       });
     }
   }, [vaultId]);
@@ -114,21 +93,8 @@
   useEffect(() => {
     if (!vaultId) return;
 
-    // Initial fetch with timeout to prevent hanging
-    const timeoutId = setTimeout(() => {
-      if (!status) {
-        console.warn(`Status fetch timeout for vault '${vaultId}', setting error state`);
-        setStatus({
-          status: 'error',
-          documentCount: 0,
-          error: 'Status fetch timeout'
-        });
-      }
-    }, 5000); // 5 second timeout
-    
-    fetchStatus().finally(() => {
-      clearTimeout(timeoutId);
-    });
+    // Initial fetch
+    fetchStatus();
 
     // Set up SSE connection for real-time updates
     const setupSSE = () => {
@@ -139,10 +105,7 @@
           try {
             const data = JSON.parse(event.data);
             if (data.event === 'status-changed' || data.event === 'index-update') {
-              // Validate data before setting
-              if (data.data && typeof data.data.status === 'string') {
-                setStatus(data.data);
-              }
+              setStatus(data.data);
             }
           } catch (err) {
             logger.error('Failed to parse SSE message:', err);
@@ -150,7 +113,6 @@
         };
 
         es.onerror = (err) => {
-          console.warn(`SSE connection error for vault '${vaultId}', will retry in 5 seconds`);
           logger.error('SSE connection error:', err);
           es.close();
           // Retry after 5 seconds
@@ -164,30 +126,22 @@
     };
 
     // Only set up SSE if endpoint exists (may not be available yet)
-<<<<<<< HEAD
-    let cleanupInterval: NodeJS.Timeout | undefined;
-    fetch(`/api/vaults/${vaultId}/index/events`, { method: 'HEAD' })
-=======
     fetch(`http://localhost:3001/api/vaults/${encodeURIComponent(vaultId)}/index/events`, { method: 'HEAD' })
->>>>>>> a106abb4
       .then(res => {
         if (res.ok || res.status === 405) { // 405 means endpoint exists but HEAD not allowed
           setupSSE();
         }
       })
-      .catch((err) => {
+      .catch(() => {
         // SSE not available, fall back to polling
-        console.log(`SSE not available for vault '${vaultId}', falling back to polling`);
-        cleanupInterval = setInterval(fetchStatus, 10000); // Poll every 10 seconds
+        const interval = setInterval(fetchStatus, 10000); // Poll every 10 seconds
+        return () => clearInterval(interval);
       });
 
     return () => {
       if (eventSource) {
         eventSource.close();
         setEventSource(null);
-      }
-      if (cleanupInterval) {
-        clearInterval(cleanupInterval);
       }
     };
   }, [vaultId, fetchStatus]);
@@ -200,18 +154,13 @@
       });
       
       if (!response.ok) {
-        const errorText = await response.text();
-        console.error(`Failed to trigger re-index for vault '${vaultId}':`, errorText);
-        throw new Error(`Failed to trigger re-index: ${errorText}`);
+        throw new Error('Failed to trigger re-index');
       }
       
       // Refresh status
       await fetchStatus();
     } catch (error) {
-      const errorMsg = error instanceof Error ? error.message : 'Unknown error';
-      console.error('Failed to re-index vault:', error);
       logger.error('Failed to re-index vault:', error);
-      alert(`Failed to re-index vault: ${errorMsg}`);
     } finally {
       setIsRefreshing(false);
     }
@@ -306,7 +255,7 @@
       case 'not_indexed':
         return 'Not indexed';
       case 'error':
-        return status.error || 'Unknown error';
+        return `Error: ${status.error || 'Unknown error'}`;
       case 'initializing':
         return 'Initializing...';
       default:
