import { create } from 'zustand';
import { Loggers } from '@mmt/logger';

const logger = Loggers.web();

// Local type definitions to avoid importing from @mmt/entities
interface Document {
  path: string;
  fullPath?: string; // Full path for unique identification
  metadata: {
    name: string;
    modified: string;
    size: number;
    frontmatter?: Record<string, any>;
    tags?: string[];
    links?: string[];
    backlinks?: string[];
  };
  similarityScore?: number; // Score from similarity search (0-1)
}

interface FilterCondition {
  field: string;
  operator: string;
  value: string | string[] | number | Date | boolean | { min: number | Date; max: number | Date };
  key?: string;
  caseSensitive?: boolean;
}

interface FilterCollection {
  conditions: FilterCondition[];
  logic: 'AND' | 'OR';
}

interface Vault {
  id: string;
  name: string;
  status: 'ready' | 'initializing' | 'error';
  error?: string;
}

/**
 * Tab State - Individual state for each open vault/document set tab
 */
interface TabState {
  tabId: string;
  vaultId: string;
  tabName: string;
  documents: Document[];
  filteredDocuments: Document[];
  totalCount: number;
  vaultTotal: number;
  searchQuery: string;
  filters: FilterCollection;
  sortBy?: string;
  sortOrder: 'asc' | 'desc';
  searchMode: 'text' | 'similarity';
  similarityResults: Document[];
  loading: boolean;
  loadingSimilarity: boolean;
  error: string | null;
}

/**
 * Document Store - Manages multiple tabs with per-tab document state
 * 
 * The store supports natural language filtering via the API:
 * 
 * Natural Language Date Expressions:
 * - "last 30 days", "past 7 days" - Documents modified in the last N days
 * - "yesterday", "today" - Documents modified on specific days
 * - "this week", "this month", "this year" - Current period documents
 * - "since 2024", "since January" - Documents since a specific time
 * - "before 2025", "until December" - Documents before a specific time
 * - "-30d" - Shorthand for last 30 days
 * 
 * Natural Language Size Expressions:
 * - "over 1mb", "greater than 100k" - Files larger than specified size
 * - "under 10k", "less than 5mb" - Files smaller than specified size
 * - "at least 1gb", "at most 500k" - Inclusive size boundaries
 * - Size units: b/bytes, k/kb, m/mb, g/gb
 */
// Vault index status interface
export interface VaultIndexStatus {
  status: 'ready' | 'indexing' | 'not_indexed' | 'error' | 'initializing';
  documentCount: number;
  totalDocuments?: number;
  lastIndexed?: string;
  indexProgress?: number;
  error?: string;
  similarityStatus?: {
    available: boolean;
    status: string;
    ollamaConnected?: boolean;
  };
}

interface DocumentStoreState {
  // Tab management
  tabs: TabState[];
  activeTabId: string | null;
  
  // Vault state (shared across tabs)
  vaults: Vault[];
  isLoadingVaults: boolean;
  similarityAvailable: boolean;
  vaultStatuses: Map<string, VaultIndexStatus>;
  
  // Tab management actions
  createTab: (vaultId: string) => void;
  switchTab: (tabId: string) => void;
  closeTab: (tabId: string) => void;
  getCurrentTab: () => TabState | null;
  updateTabName: (tabId: string, name: string) => void;
  
  // Per-tab actions (operate on active tab)
  setSearchQuery: (query: string) => void;
  setFilters: (filters: FilterCollection) => void;
  setSort: (sortBy: string, sortOrder: 'asc' | 'desc') => void;
  fetchDocuments: () => void;
  clearError: () => void;
  reset: () => void;
  
  // Similarity search actions (operate on active tab)
  setSearchMode: (mode: 'text' | 'similarity') => void;
  performSimilaritySearch: (query: string) => Promise<void>;
  findSimilarDocuments: (documentPath: string) => Promise<void>;
  
  // Vault actions
  loadVaults: () => Promise<void>;
  updateVaultStatus: (vaultId: string, status: VaultIndexStatus) => void;
  getVaultStatus: (vaultId: string) => VaultIndexStatus | undefined;
}

// Local storage keys
const TABS_STORAGE_KEY = 'mmt-tabs-state';
const ACTIVE_TAB_STORAGE_KEY = 'mmt-active-tab';

// Generate unique tab ID
const generateTabId = () => `tab-${Date.now()}-${Math.random().toString(36).substr(2, 9)}`;

// Create initial tab state
const createInitialTabState = (vaultId: string, vaultName: string): TabState => ({
  tabId: generateTabId(),
  vaultId,
  tabName: vaultName,
  documents: [],
  filteredDocuments: [],
  totalCount: 0,
  vaultTotal: 0,
  searchQuery: '',
  filters: { conditions: [], logic: 'AND' },
  sortBy: undefined,
  sortOrder: 'asc',
  searchMode: 'text',
  similarityResults: [],
  loading: false,
  loadingSimilarity: false,
  error: null,
});

// Load tabs from localStorage
const loadTabsFromStorage = (): TabState[] => {
  try {
    const stored = localStorage.getItem(TABS_STORAGE_KEY);
    if (stored) {
      const parsed = JSON.parse(stored);
      // Validate and migrate if needed
      return Array.isArray(parsed) ? parsed : [];
    }
  } catch (e) {
    logger.error('Failed to load tabs from storage:', e);
  }
  return [];
};

// Save tabs to localStorage
const saveTabsToStorage = (tabs: TabState[]) => {
  try {
    // Only save essential state, not documents
    // Don't persist search queries - start fresh on reload
    const toSave = tabs.map(tab => ({
      tabId: tab.tabId,
      vaultId: tab.vaultId,
      tabName: tab.tabName,
      // searchQuery: tab.searchQuery,  // Don't persist search queries
      filters: tab.filters,
      sortBy: tab.sortBy,
      sortOrder: tab.sortOrder,
      searchMode: tab.searchMode,
    }));
    localStorage.setItem(TABS_STORAGE_KEY, JSON.stringify(toSave));
  } catch (e) {
    logger.error('Failed to save tabs to storage:', e);
  }
};

export const useDocumentStore = create<DocumentStoreState>((set, get) => ({
  // Initialize with stored tabs or empty array
  tabs: [],
  activeTabId: localStorage.getItem(ACTIVE_TAB_STORAGE_KEY),
  
  // Vault state
  vaults: [],
  isLoadingVaults: false,
  similarityAvailable: false,
  vaultStatuses: new Map(),
  
  // Tab management actions
  createTab: (vaultId: string) => {
    const vault = get().vaults.find(v => v.id === vaultId);
    if (!vault) return;

    // Check if there are existing tabs for this vault to create unique names
    const existingVaultTabs = get().tabs.filter(t => t.vaultId === vaultId);
    const tabName = existingVaultTabs.length > 0
      ? `${vault.name} (${existingVaultTabs.length + 1})`
      : vault.name;

    const newTab = createInitialTabState(vaultId, tabName);
    const updatedTabs = [...get().tabs, newTab];

    set({
      tabs: updatedTabs,
      activeTabId: newTab.tabId
    });

    saveTabsToStorage(updatedTabs);
    localStorage.setItem(ACTIVE_TAB_STORAGE_KEY, newTab.tabId);

    // Fetch documents for the new tab
    get().fetchDocuments();
  },
  
  switchTab: (tabId: string) => {
    const tab = get().tabs.find(t => t.tabId === tabId);
    if (!tab) return;
    
    set({ activeTabId: tabId });
    localStorage.setItem(ACTIVE_TAB_STORAGE_KEY, tabId);
    
    // If tab has no documents yet and not loading, fetch them
    // Use setTimeout to avoid state conflicts
    if (tab.documents.length === 0 && !tab.loading) {
      setTimeout(() => {
        get().fetchDocuments();
      }, 0);
    }
  },
  
  closeTab: (tabId: string) => {
    const tabs = get().tabs;
    const activeTabId = get().activeTabId;
    const tabIndex = tabs.findIndex(t => t.tabId === tabId);
    
    if (tabIndex === -1 || tabs.length <= 1) return;
    
    const updatedTabs = tabs.filter(t => t.tabId !== tabId);
    let newActiveTabId = activeTabId;
    
    // If closing the active tab, switch to adjacent tab
    if (activeTabId === tabId) {
      const newIndex = Math.min(tabIndex, updatedTabs.length - 1);
      newActiveTabId = updatedTabs[newIndex]?.tabId || null;
    }
    
    set({ 
      tabs: updatedTabs,
      activeTabId: newActiveTabId 
    });
    
    saveTabsToStorage(updatedTabs);
    if (newActiveTabId) {
      localStorage.setItem(ACTIVE_TAB_STORAGE_KEY, newActiveTabId);
    }
  },
  
  getCurrentTab: () => {
    const { tabs, activeTabId } = get();
    return tabs.find(t => t.tabId === activeTabId) || null;
  },
  
  updateTabName: (tabId: string, name: string) => {
    const tabs = get().tabs;
    const updatedTabs = tabs.map(tab => 
      tab.tabId === tabId ? { ...tab, tabName: name } : tab
    );
    
    set({ tabs: updatedTabs });
    saveTabsToStorage(updatedTabs);
  },
  
  // Per-tab actions
  setSearchQuery: (query: string) => {
    const currentTab = get().getCurrentTab();
    if (!currentTab) return;
    
    const updatedTabs = get().tabs.map(tab =>
      tab.tabId === currentTab.tabId 
        ? { ...tab, searchQuery: query }
        : tab
    );
    
    set({ tabs: updatedTabs });
  },
  
  setFilters: (filters: FilterCollection) => {
    const currentTab = get().getCurrentTab();
    if (!currentTab) return;
    
    const updatedTabs = get().tabs.map(tab =>
      tab.tabId === currentTab.tabId 
        ? { ...tab, filters }
        : tab
    );
    
    set({ tabs: updatedTabs });
    
    // Trigger a new fetch with the updated filters
    get().fetchDocuments();
  },
  
  setSort: (sortBy: string, sortOrder: 'asc' | 'desc') => {
    const currentTab = get().getCurrentTab();
    if (!currentTab) return;
    
    const updatedTabs = get().tabs.map(tab =>
      tab.tabId === currentTab.tabId 
        ? { ...tab, sortBy, sortOrder }
        : tab
    );
    
    set({ tabs: updatedTabs });
    
    // Trigger a new fetch with the updated sort
    // Use setTimeout to avoid state update conflicts
    setTimeout(() => {
      get().fetchDocuments();
    }, 0);
  },
  
  fetchDocuments: () => {
    // Make this non-async and use promises directly
    const state = get();
    const currentTab = state.getCurrentTab();
    const tabId = currentTab?.tabId;
    
    console.log('[fetchDocuments] Current tab:', currentTab);
    if (!currentTab || !tabId) {
      console.log('[fetchDocuments] No current tab, aborting');
      return;
    }
    
    // Prevent duplicate fetches for the same tab
    if (currentTab.loading) {
      console.log('[fetchDocuments] Already loading for this tab, skipping duplicate fetch');
      return;
    }
    
    // Prevent multiple concurrent fetches
    if (currentTab.loading) {
      console.log(`Already loading documents for tab ${currentTab.tabId}`);
      return;
    }
    
    // Update loading state for current tab
    set({
      tabs: state.tabs.map(tab =>
        tab.tabId === tabId
          ? { ...tab, loading: true, error: null }
          : tab
      )
    });
    
    const { searchQuery, filters, sortBy, sortOrder, vaultId } = currentTab;
    const limit = 500;
    
    // Build URL with query parameters
    const params = new URLSearchParams();
    if (searchQuery) params.append('q', searchQuery);
    params.append('limit', limit.toString());
    params.append('offset', '0');
    
    // Add sort parameters
    if (sortBy) {
      params.append('sortBy', sortBy);
      params.append('sortOrder', sortOrder);
    }
    
    // Add filters as JSON if present
    if (filters && filters.conditions.length > 0) {
      params.append('filters', JSON.stringify(filters));
    }
    
    // Use vault-aware endpoint with properly encoded vault ID
    const url = `/api/vaults/${encodeURIComponent(vaultId)}/documents?${params.toString()}`;
    console.log('[fetchDocuments] Fetching from URL:', url);
    
    // Use promise chain instead of async/await
    try {
<<<<<<< HEAD
      const { searchQuery, filters, sortBy, sortOrder, vaultId } = currentTab;
      
      // Check if vault is in error state
      const vault = get().vaults.find(v => v.id === vaultId);
      if (vault?.status === 'error') {
        throw new Error(`Vault '${vault.name || vaultId}' is in error state: ${vault.error || 'Unknown error'}`);
      }
      const limit = 500;
      
      // Build URL with query parameters
      const params = new URLSearchParams();
      if (searchQuery) params.append('q', searchQuery);
      params.append('limit', limit.toString());
      params.append('offset', '0');
      
      // Add sort parameters
      if (sortBy) {
        params.append('sortBy', sortBy);
        params.append('sortOrder', sortOrder);
      }
      
      // Add filters as JSON if present
      if (filters && filters.conditions.length > 0) {
        params.append('filters', JSON.stringify(filters));
      }
      
      // Use vault-aware endpoint with timeout
      const url = `/api/vaults/${vaultId}/documents?${params.toString()}`;
      
      // Add timeout to prevent indefinite hanging
      const controller = new AbortController();
      const timeoutId = setTimeout(() => controller.abort(), 10000); // 10 second timeout
      
      const response = await fetch(url, {
        signal: controller.signal
      }).finally(() => {
        clearTimeout(timeoutId);
      });
      
      if (!response.ok) {
        throw new Error(`HTTP error! status: ${response.status}`);
      }
      
      const data = await response.json();
      
      // Validate response data
      if (!data || !Array.isArray(data.documents)) {
        throw new Error('Invalid response format from server');
      }
      
      // Update tab with fetched documents
      set({
        tabs: get().tabs.map(tab =>
          tab.tabId === currentTab.tabId 
            ? { 
                ...tab,
                documents: data.documents || [],
                filteredDocuments: data.documents || [],
                totalCount: data.total || 0,
                vaultTotal: data.vaultTotal || 0,
                loading: false,
                error: null
              }
            : tab
        )
      });
    } catch (error) {
      const errorMsg = error instanceof Error ? error.message : 'Unknown error';
      console.error(`Failed to fetch documents for vault '${currentTab.vaultId}':`, error);
      
      // Always ensure loading is set to false on error
      set({
        tabs: get().tabs.map(tab =>
          tab.tabId === currentTab.tabId 
            ? { 
                ...tab,
                documents: [],
                filteredDocuments: [],
                totalCount: 0,
                error: errorMsg,
=======
      fetch(url)
      .then(response => {
        console.log('[fetchDocuments] Fetch completed, response:', response);
        console.log('[fetchDocuments] Response status:', response.status);
        console.log('[fetchDocuments] Response ok:', response.ok);
        
        if (!response.ok) {
          return response.text().then(errorText => {
            console.error('[fetchDocuments] API error:', errorText);
            throw new Error(`HTTP error! status: ${response.status}`);
          });
        }
        
        console.log('[fetchDocuments] About to parse JSON...');
        return response.json();
      })
      .then(data => {
        console.log('[fetchDocuments] JSON parsed successfully');
        console.log('[fetchDocuments] Received data:', { 
          documents: data.documents?.length || 0, 
          total: data.total,
          vaultTotal: data.vaultTotal 
        });
        
        // Update tab with fetched documents - use captured tabId
        set((currentState) => ({
          tabs: currentState.tabs.map(tab =>
            tab.tabId === tabId
              ? { 
                  ...tab,
                  documents: data.documents,
                  filteredDocuments: data.documents,
                  totalCount: data.total,
                  vaultTotal: data.vaultTotal,
                  loading: false
                }
              : tab
          )
        }));
        
        console.log('[fetchDocuments] Updated tab state, loading should be false');
      })
      .catch(error => {
        console.error('[fetchDocuments] Promise error:', error);
        console.error('[fetchDocuments] Full error object:', {
          message: error?.message,
          stack: error?.stack,
          name: error?.name,
          vaultId,
          tabId,
          url: url
        });
        set((currentState) => ({
          tabs: currentState.tabs.map(tab =>
            tab.tabId === tabId
              ? { 
                  ...tab,
                  error: error instanceof Error ? error.message : 'Unknown error',
                  loading: false
                }
              : tab
          )
        }));
      });
    } catch (syncError) {
      console.error('[fetchDocuments] Synchronous error creating fetch:', syncError);
      console.error('[fetchDocuments] Sync error details:', {
        message: syncError?.message,
        stack: syncError?.stack,
        vaultId,
        url: url
      });
      set((currentState) => ({
        tabs: currentState.tabs.map(tab =>
          tab.tabId === tabId
            ? { 
                ...tab,
                error: 'Failed to create fetch request',
>>>>>>> a106abb4
                loading: false
              }
            : tab
        )
      }));
    }
  },
  
  clearError: () => {
    const currentTab = get().getCurrentTab();
    if (!currentTab) return;
    
    set({
      tabs: get().tabs.map(tab =>
        tab.tabId === currentTab.tabId 
          ? { ...tab, error: null }
          : tab
      )
    });
  },
  
  reset: () => {
    const currentTab = get().getCurrentTab();
    if (!currentTab) return;
    
    set({
      tabs: get().tabs.map(tab =>
        tab.tabId === currentTab.tabId 
          ? {
              ...tab,
              documents: [],
              filteredDocuments: [],
              totalCount: 0,
              vaultTotal: 0,
              loading: false,
              error: null,
              searchQuery: '',
              filters: { conditions: [], logic: 'AND' },
              sortBy: undefined,
              sortOrder: 'asc',
              searchMode: 'text',
              similarityResults: [],
              loadingSimilarity: false
            }
          : tab
      )
    });
  },
  
  // Similarity search actions
  setSearchMode: (mode: 'text' | 'similarity') => {
    const currentTab = get().getCurrentTab();
    if (!currentTab) return;
    
    set({
      tabs: get().tabs.map(tab =>
        tab.tabId === currentTab.tabId 
          ? { ...tab, searchMode: mode }
          : tab
      )
    });
    
    // Clear results when switching modes
    if (mode === 'text') {
      set({
        tabs: get().tabs.map(tab =>
          tab.tabId === currentTab.tabId 
            ? { ...tab, similarityResults: [] }
            : tab
        )
      });
      get().fetchDocuments();
    } else {
      // If switching to similarity mode and we have a query, perform search
      if (currentTab.searchQuery) {
        get().performSimilaritySearch(currentTab.searchQuery);
      }
    }
  },
  
  performSimilaritySearch: async (query: string) => {
    const currentTab = get().getCurrentTab();
    if (!currentTab) return;
    
    set({
      tabs: get().tabs.map(tab =>
        tab.tabId === currentTab.tabId 
          ? { ...tab, loadingSimilarity: true, error: null }
          : tab
      )
    });
    
    try {
      const response = await fetch(`http://localhost:3001/api/vaults/${currentTab.vaultId}/similarity/search`, {
        method: 'POST',
        headers: {
          'Content-Type': 'application/json',
        },
        body: JSON.stringify({ 
          query,
          limit: 20 
        }),
      });
      
      if (!response.ok) {
        if (response.status === 501) {
          throw new Error('Similarity search is not configured. Add a similarity provider (e.g., Qdrant) to your configuration.');
        }
        throw new Error(`Similarity search failed: ${response.status}`);
      }
      
      const data = await response.json();
      
      // Transform results to include similarity scores
      const documentsWithScores = data.results.map((result) => ({
        path: result.path,
        fullPath: result.path,
        metadata: {
          name: result.path.split('/').pop() || result.path,
          modified: '',
          size: 0,
        },
        similarityScore: result.score,
      }));
      
      set({
        tabs: get().tabs.map(tab =>
          tab.tabId === currentTab.tabId 
            ? { 
                ...tab,
                similarityResults: documentsWithScores,
                filteredDocuments: documentsWithScores,
                totalCount: documentsWithScores.length,
                loadingSimilarity: false,
                loading: false
              }
            : tab
        )
      });
    } catch (error) {
      console.error('[performSimilaritySearch] Error:', error);
      console.error('[performSimilaritySearch] Error details:', {
        message: error?.message,
        stack: error?.stack,
        vaultId: currentTab.vaultId,
        query
      });
      set({
        tabs: get().tabs.map(tab =>
          tab.tabId === currentTab.tabId 
            ? { 
                ...tab,
                error: error instanceof Error ? error.message : 'Similarity search failed',
                loadingSimilarity: false,
                loading: false
              }
            : tab
        )
      });
    }
  },
  
  findSimilarDocuments: async (documentPath: string) => {
    const currentTab = get().getCurrentTab();
    if (!currentTab) return;
    
    set({
      tabs: get().tabs.map(tab =>
        tab.tabId === currentTab.tabId 
          ? { ...tab, loadingSimilarity: true, error: null, searchMode: 'similarity' }
          : tab
      )
    });
    
    try {
      const response = await fetch(`http://localhost:3001/api/vaults/${currentTab.vaultId}/similarity/search`, {
        method: 'POST',
        headers: {
          'Content-Type': 'application/json',
        },
        body: JSON.stringify({ 
          documentPath,
          limit: 10 
        }),
      });
      
      if (!response.ok) {
        if (response.status === 501) {
          throw new Error('Similarity search is not configured. Add a similarity provider (e.g., Qdrant) to your configuration.');
        }
        throw new Error(`Find similar failed: ${response.status}`);
      }
      
      const data = await response.json();
      
      // Transform results to include similarity scores
      const documentsWithScores = data.results.map((result) => ({
        path: result.path,
        fullPath: result.path,
        metadata: {
          name: result.path.split('/').pop() || result.path,
          modified: '',
          size: 0,
        },
        similarityScore: result.score,
      }));
      
      set({
        tabs: get().tabs.map(tab =>
          tab.tabId === currentTab.tabId 
            ? { 
                ...tab,
                similarityResults: documentsWithScores,
                filteredDocuments: documentsWithScores,
                totalCount: documentsWithScores.length,
                loadingSimilarity: false,
                loading: false,
                searchQuery: `Similar to: ${documentPath.split('/').pop()}`
              }
            : tab
        )
      });
    } catch (error) {
      console.error('[findSimilarDocuments] Error:', error);
      console.error('[findSimilarDocuments] Error details:', {
        message: error?.message,
        stack: error?.stack,
        vaultId: currentTab.vaultId,
        documentPath
      });
      set({
        tabs: get().tabs.map(tab =>
          tab.tabId === currentTab.tabId 
            ? { 
                ...tab,
                error: error instanceof Error ? error.message : 'Find similar failed',
                loadingSimilarity: false,
                loading: false
              }
            : tab
        )
      });
    }
  },
  
  // Vault actions
  loadVaults: async () => {
    // Prevent multiple concurrent loads
    if (get().isLoadingVaults) {
      console.log('[loadVaults] Already loading vaults, skipping...');
      return;
    }
    
    set({ isLoadingVaults: true });
    console.log('[loadVaults] Starting vault load...');
    
    try {
      const response = await fetch('http://localhost:3001/api/vaults');
      if (!response.ok) {
        const errorText = await response.text();
<<<<<<< HEAD
        const errorMsg = `Failed to load vaults: ${response.status} - ${errorText}`;
        console.error(errorMsg);
        throw new Error(errorMsg);
=======
        console.error('[loadVaults] API error response:', errorText);
        throw new Error(`Failed to load vaults: ${response.status} - ${errorText}`);
>>>>>>> a106abb4
      }
      
      const data = await response.json();
      const vaults = data.vaults || [];
      console.log('[loadVaults] Loaded vaults:', vaults);
      
      // Log vault information for debugging
      console.log('API response vaults:', JSON.stringify(vaults));
      console.log('Loaded vaults:', vaults);
      console.log('Number of vaults:', vaults.length);
      
      // Log any vaults with errors
      vaults.forEach((vault: Vault) => {
        console.log(`Vault ${vault.id}: status=${vault.status}, name=${vault.name}`);
        if (vault.status === 'error' && vault.error) {
          console.error(`Vault '${vault.name || vault.id}' failed to load:`, vault.error);
        }
      });
      
      // Check if similarity search is available
      // Try to get similarity status from the first vault
      let similarityAvailable = false;
      if (vaults.length > 0) {
        try {
          const statusResponse = await fetch(`http://localhost:3001/api/vaults/${vaults[0].id}/similarity/status`);
          // 501 means not configured, which is fine - not an error
          similarityAvailable = statusResponse.ok && statusResponse.status !== 501;
        } catch (err) {
          // Network error or other issue - assume not available
          console.warn('Could not check similarity status:', err);
          similarityAvailable = false;
        }
      }
      
      console.log('Setting vaults in store:', vaults);
      set({ vaults, isLoadingVaults: false, similarityAvailable });
      
      // Verify what was set
      const storeVaults = get().vaults;
      console.log('Vaults in store after set:', storeVaults);
      console.log('Store vaults length:', storeVaults.length);
      
      // Initialize tabs if needed
      const { tabs } = get();
      console.log('[loadVaults] Current tabs:', tabs);
      if (tabs.length === 0 && vaults.length > 0) {
        // Try to restore tabs from storage
        const storedTabs = loadTabsFromStorage();
        console.log('[loadVaults] Stored tabs from localStorage:', storedTabs);
        
        if (storedTabs.length > 0) {
          // Validate stored tabs against available vaults - include error vaults
          const validTabs = storedTabs.filter(tab => 
            vaults.some((v: Vault) => v.id === tab.vaultId)
          ).map(stored => ({
            ...createInitialTabState(stored.vaultId, 
              vaults.find((v: Vault) => v.id === stored.vaultId)?.name || stored.tabName),
            tabId: stored.tabId,
            tabName: stored.tabName,
            searchQuery: '',  // Always start with empty search query
            filters: stored.filters || { conditions: [], logic: 'AND' },
            sortBy: stored.sortBy,
            sortOrder: stored.sortOrder || 'asc',
            searchMode: stored.searchMode || 'text',
          }));
          
          if (validTabs.length > 0) {
            const storedActiveId = localStorage.getItem(ACTIVE_TAB_STORAGE_KEY);
            const activeTabId = validTabs.find(t => t.tabId === storedActiveId)?.tabId || validTabs[0].tabId;
            
            console.log('[loadVaults] Setting valid tabs:', validTabs);
            console.log('[loadVaults] Setting active tab ID:', activeTabId);
            set({ 
              tabs: validTabs,
              activeTabId
            });
            
            // Fetch documents for active tab
            console.log('[loadVaults] Fetching documents for active tab...');
            get().fetchDocuments();
            return;
          }
        }
        
<<<<<<< HEAD
        // No valid stored tabs, create default tab for first vault
        // Include ALL vaults, not just ready ones
        const firstVault = vaults.find((v: Vault) => v.status === 'ready') || vaults[0];
        if (firstVault) {
          console.log(`Creating default tab for vault: ${firstVault.name || firstVault.id}`);
          get().createTab(firstVault.id);
        } else {
          console.warn('No vaults available to create default tab');
=======
        // No valid stored tabs, create tabs for all ready vaults
        console.log('[loadVaults] No stored tabs, creating tabs for all ready vaults');
        const readyVaults = vaults.filter((v: Vault) => v.status === 'ready');
        
        // Create a tab for each ready vault
        if (readyVaults.length > 0) {
          // Store the current tabs array to add all tabs at once
          const newTabs: TabState[] = [];
          let firstTabId: string | null = null;
          
          readyVaults.forEach((vault: Vault, index: number) => {
            console.log(`[loadVaults] Creating tab for vault: ${vault.name}`);
            
            // Create tab state directly without using createTab to avoid side effects
            const tabName = vault.name;
            const newTab = createInitialTabState(vault.id, tabName);
            newTabs.push(newTab);
            
            if (index === 0) {
              firstTabId = newTab.tabId;
            }
          });
          
          // Set all tabs at once with the first one as active
          const updatedTabs = [...get().tabs, ...newTabs];
          set({
            tabs: updatedTabs,
            activeTabId: firstTabId
          });
          
          saveTabsToStorage(updatedTabs);
          if (firstTabId) {
            localStorage.setItem(ACTIVE_TAB_STORAGE_KEY, firstTabId);
          }
          
          // Fetch documents for the active tab
          console.log('[loadVaults] Fetching documents for first tab:', firstTabId);
          if (firstTabId && newTabs.length > 0) {
            const tabToLoad = newTabs[0];
            const url = `/api/vaults/${encodeURIComponent(tabToLoad.vaultId)}/documents?limit=500&offset=0`;
            
            setTimeout(() => {
              console.log('[loadVaults] Direct fetch for initial load:', url);
              fetch(url)
                .then(response => response.json())
                .then(data => {
                  console.log('[loadVaults] Initial fetch complete:', data.documents?.length || 0);
                  set((state) => ({
                    tabs: state.tabs.map(tab =>
                      tab.tabId === firstTabId
                        ? { 
                            ...tab,
                            documents: data.documents,
                            filteredDocuments: data.documents,
                            totalCount: data.total,
                            vaultTotal: data.vaultTotal,
                            loading: false
                          }
                        : tab
                    )
                  }));
                })
                .catch(error => {
                  console.error('[loadVaults] Initial fetch error:', error);
                  console.error('[loadVaults] Initial fetch error details:', {
                    message: error?.message,
                    stack: error?.stack,
                    vaultId: tabToLoad?.vaultId,
                    url: url
                  });
                  set((state) => ({
                    tabs: state.tabs.map(tab =>
                      tab.tabId === firstTabId
                        ? { 
                            ...tab,
                            error: 'Failed to load documents',
                            loading: false
                          }
                        : tab
                    )
                  }));
                });
            }, 100);
          }
        } else if (vaults.length > 0) {
          // No ready vaults, but we have vaults - create tab for first one anyway
          console.log('[loadVaults] No ready vaults, creating tab for first vault');
          get().createTab(vaults[0].id);
>>>>>>> a106abb4
        }
      }
    } catch (error) {
      const errorMsg = error instanceof Error ? error.message : 'Unknown error';
      console.error('Failed to load vaults:', error);
      logger.error('Failed to load vaults:', error);
<<<<<<< HEAD
      
      // Still set loading to false and show empty vaults array
=======
      console.error('[loadVaults] Failed to load vaults:', error);
      console.error('[loadVaults] Error details:', {
        message: error?.message,
        stack: error?.stack,
        type: error?.constructor?.name
      });
>>>>>>> a106abb4
      set({ 
        isLoadingVaults: false,
        vaults: [] 
      });
      
      // Show error to user
      alert(`Failed to load vaults: ${errorMsg}`);
    }
  },
  
  // Vault status management
  updateVaultStatus: (vaultId: string, status: VaultIndexStatus) => {
    const statuses = new Map(get().vaultStatuses);
    statuses.set(vaultId, status);
    set({ vaultStatuses: statuses });
  },
  
  getVaultStatus: (vaultId: string) => {
    return get().vaultStatuses.get(vaultId);
  }
}));

// For backward compatibility, expose commonly used getters at the top level
export const useCurrentTab = () => {
  const tabs = useDocumentStore(state => state.tabs);
  const activeTabId = useDocumentStore(state => state.activeTabId);
  return tabs.find(t => t.tabId === activeTabId) || null;
};
export const useActiveDocuments = () => {
  const currentTab = useCurrentTab();
  return currentTab?.filteredDocuments || [];
};
export const useActiveFilters = () => {
  const currentTab = useCurrentTab();
  return currentTab?.filters || { conditions: [], logic: 'AND' };
};
export const useActiveTotalCount = () => {
  const currentTab = useCurrentTab();
  return currentTab?.totalCount || 0;
};<|MERGE_RESOLUTION|>--- conflicted
+++ resolved
@@ -239,12 +239,9 @@
     set({ activeTabId: tabId });
     localStorage.setItem(ACTIVE_TAB_STORAGE_KEY, tabId);
     
-    // If tab has no documents yet and not loading, fetch them
-    // Use setTimeout to avoid state conflicts
+    // If tab has no documents yet, fetch them
     if (tab.documents.length === 0 && !tab.loading) {
-      setTimeout(() => {
-        get().fetchDocuments();
-      }, 0);
+      get().fetchDocuments();
     }
   },
   
@@ -333,10 +330,7 @@
     set({ tabs: updatedTabs });
     
     // Trigger a new fetch with the updated sort
-    // Use setTimeout to avoid state update conflicts
-    setTimeout(() => {
-      get().fetchDocuments();
-    }, 0);
+    get().fetchDocuments();
   },
   
   fetchDocuments: () => {
@@ -354,12 +348,6 @@
     // Prevent duplicate fetches for the same tab
     if (currentTab.loading) {
       console.log('[fetchDocuments] Already loading for this tab, skipping duplicate fetch');
-      return;
-    }
-    
-    // Prevent multiple concurrent fetches
-    if (currentTab.loading) {
-      console.log(`Already loading documents for tab ${currentTab.tabId}`);
       return;
     }
     
@@ -398,88 +386,6 @@
     
     // Use promise chain instead of async/await
     try {
-<<<<<<< HEAD
-      const { searchQuery, filters, sortBy, sortOrder, vaultId } = currentTab;
-      
-      // Check if vault is in error state
-      const vault = get().vaults.find(v => v.id === vaultId);
-      if (vault?.status === 'error') {
-        throw new Error(`Vault '${vault.name || vaultId}' is in error state: ${vault.error || 'Unknown error'}`);
-      }
-      const limit = 500;
-      
-      // Build URL with query parameters
-      const params = new URLSearchParams();
-      if (searchQuery) params.append('q', searchQuery);
-      params.append('limit', limit.toString());
-      params.append('offset', '0');
-      
-      // Add sort parameters
-      if (sortBy) {
-        params.append('sortBy', sortBy);
-        params.append('sortOrder', sortOrder);
-      }
-      
-      // Add filters as JSON if present
-      if (filters && filters.conditions.length > 0) {
-        params.append('filters', JSON.stringify(filters));
-      }
-      
-      // Use vault-aware endpoint with timeout
-      const url = `/api/vaults/${vaultId}/documents?${params.toString()}`;
-      
-      // Add timeout to prevent indefinite hanging
-      const controller = new AbortController();
-      const timeoutId = setTimeout(() => controller.abort(), 10000); // 10 second timeout
-      
-      const response = await fetch(url, {
-        signal: controller.signal
-      }).finally(() => {
-        clearTimeout(timeoutId);
-      });
-      
-      if (!response.ok) {
-        throw new Error(`HTTP error! status: ${response.status}`);
-      }
-      
-      const data = await response.json();
-      
-      // Validate response data
-      if (!data || !Array.isArray(data.documents)) {
-        throw new Error('Invalid response format from server');
-      }
-      
-      // Update tab with fetched documents
-      set({
-        tabs: get().tabs.map(tab =>
-          tab.tabId === currentTab.tabId 
-            ? { 
-                ...tab,
-                documents: data.documents || [],
-                filteredDocuments: data.documents || [],
-                totalCount: data.total || 0,
-                vaultTotal: data.vaultTotal || 0,
-                loading: false,
-                error: null
-              }
-            : tab
-        )
-      });
-    } catch (error) {
-      const errorMsg = error instanceof Error ? error.message : 'Unknown error';
-      console.error(`Failed to fetch documents for vault '${currentTab.vaultId}':`, error);
-      
-      // Always ensure loading is set to false on error
-      set({
-        tabs: get().tabs.map(tab =>
-          tab.tabId === currentTab.tabId 
-            ? { 
-                ...tab,
-                documents: [],
-                filteredDocuments: [],
-                totalCount: 0,
-                error: errorMsg,
-=======
       fetch(url)
       .then(response => {
         console.log('[fetchDocuments] Fetch completed, response:', response);
@@ -558,7 +464,6 @@
             ? { 
                 ...tab,
                 error: 'Failed to create fetch request',
->>>>>>> a106abb4
                 loading: false
               }
             : tab
@@ -819,32 +724,13 @@
       const response = await fetch('http://localhost:3001/api/vaults');
       if (!response.ok) {
         const errorText = await response.text();
-<<<<<<< HEAD
-        const errorMsg = `Failed to load vaults: ${response.status} - ${errorText}`;
-        console.error(errorMsg);
-        throw new Error(errorMsg);
-=======
         console.error('[loadVaults] API error response:', errorText);
         throw new Error(`Failed to load vaults: ${response.status} - ${errorText}`);
->>>>>>> a106abb4
       }
       
       const data = await response.json();
       const vaults = data.vaults || [];
       console.log('[loadVaults] Loaded vaults:', vaults);
-      
-      // Log vault information for debugging
-      console.log('API response vaults:', JSON.stringify(vaults));
-      console.log('Loaded vaults:', vaults);
-      console.log('Number of vaults:', vaults.length);
-      
-      // Log any vaults with errors
-      vaults.forEach((vault: Vault) => {
-        console.log(`Vault ${vault.id}: status=${vault.status}, name=${vault.name}`);
-        if (vault.status === 'error' && vault.error) {
-          console.error(`Vault '${vault.name || vault.id}' failed to load:`, vault.error);
-        }
-      });
       
       // Check if similarity search is available
       // Try to get similarity status from the first vault
@@ -854,20 +740,13 @@
           const statusResponse = await fetch(`http://localhost:3001/api/vaults/${vaults[0].id}/similarity/status`);
           // 501 means not configured, which is fine - not an error
           similarityAvailable = statusResponse.ok && statusResponse.status !== 501;
-        } catch (err) {
+        } catch {
           // Network error or other issue - assume not available
-          console.warn('Could not check similarity status:', err);
           similarityAvailable = false;
         }
       }
       
-      console.log('Setting vaults in store:', vaults);
       set({ vaults, isLoadingVaults: false, similarityAvailable });
-      
-      // Verify what was set
-      const storeVaults = get().vaults;
-      console.log('Vaults in store after set:', storeVaults);
-      console.log('Store vaults length:', storeVaults.length);
       
       // Initialize tabs if needed
       const { tabs } = get();
@@ -878,7 +757,7 @@
         console.log('[loadVaults] Stored tabs from localStorage:', storedTabs);
         
         if (storedTabs.length > 0) {
-          // Validate stored tabs against available vaults - include error vaults
+          // Validate stored tabs against available vaults
           const validTabs = storedTabs.filter(tab => 
             vaults.some((v: Vault) => v.id === tab.vaultId)
           ).map(stored => ({
@@ -911,16 +790,6 @@
           }
         }
         
-<<<<<<< HEAD
-        // No valid stored tabs, create default tab for first vault
-        // Include ALL vaults, not just ready ones
-        const firstVault = vaults.find((v: Vault) => v.status === 'ready') || vaults[0];
-        if (firstVault) {
-          console.log(`Creating default tab for vault: ${firstVault.name || firstVault.id}`);
-          get().createTab(firstVault.id);
-        } else {
-          console.warn('No vaults available to create default tab');
-=======
         // No valid stored tabs, create tabs for all ready vaults
         console.log('[loadVaults] No stored tabs, creating tabs for all ready vaults');
         const readyVaults = vaults.filter((v: Vault) => v.status === 'ready');
@@ -1009,31 +878,19 @@
           // No ready vaults, but we have vaults - create tab for first one anyway
           console.log('[loadVaults] No ready vaults, creating tab for first vault');
           get().createTab(vaults[0].id);
->>>>>>> a106abb4
         }
       }
     } catch (error) {
-      const errorMsg = error instanceof Error ? error.message : 'Unknown error';
-      console.error('Failed to load vaults:', error);
       logger.error('Failed to load vaults:', error);
-<<<<<<< HEAD
-      
-      // Still set loading to false and show empty vaults array
-=======
       console.error('[loadVaults] Failed to load vaults:', error);
       console.error('[loadVaults] Error details:', {
         message: error?.message,
         stack: error?.stack,
         type: error?.constructor?.name
       });
->>>>>>> a106abb4
       set({ 
-        isLoadingVaults: false,
-        vaults: [] 
-      });
-      
-      // Show error to user
-      alert(`Failed to load vaults: ${errorMsg}`);
+        isLoadingVaults: false 
+      });
     }
   },
   
