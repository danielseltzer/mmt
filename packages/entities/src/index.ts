/**
 * @fileoverview Central export point for all MMT entity schemas.
 * 
 * This file re-exports all schemas and types from their respective modules,
 * providing a single import point for consumers of the entities package.
 * It also handles any schemas that require cross-references between modules.
 */

import { z } from 'zod';

// Re-export all schemas and types from individual modules
export * from './config.schema.js';
export * from './document.schema.js';
export * from './query.schema.js';
export * from './operation.schema.js';
export * from './vault.schema.js';
export * from './ui.schema.js';
export * from './utils.js';

// Import schemas needed for cross-references
import { DocumentSchema } from './document.schema.js';
import { QueryInputSchema } from './query.schema.js';

// Define DocumentSetSchema here to avoid circular dependencies
/**
 * Collection of documents with optional source information.
 * 
 * Document sets are the result of queries or operations. They maintain
 * information about how they were created, which is useful for refreshing
 * results or understanding data lineage.
 */
export const DocumentSetSchema = z.object({
  /** Unique identifier for this document set */
  id: z.string().describe('Unique identifier'),
  
  /** Array of documents in this collection */
  documents: z.array(DocumentSchema).describe('Documents in this set'),
  
  /** How this set was created (query or operation description) */
  source: z.union([
    QueryInputSchema,
    z.string().describe('Operation that created this set'),
  ]).optional().describe('How this set was created'),
});

export type DocumentSet = z.infer<typeof DocumentSetSchema>;

<<<<<<< HEAD
// Import all schemas for the convenience export
import { ConfigSchema } from './config.schema.js';
import { 
  BaseDocumentMetadataSchema,
  DocumentMetadataSchema,
} from './document.schema.js';
import {
  QueryOperatorSchema,
  QuerySchema,
  StructuredQuerySchema,
} from './query.schema.js';
import {
  MoveOperationSchema,
  UpdateFrontmatterOperationSchema,
  RemoveFrontmatterOperationSchema,
  DeleteOperationSchema,
  CreateOperationSchema,
  OperationSchema,
} from './operation.schema.js';
import {
  VaultIndexSchema,
  VaultSchema,
  VaultContextSchema,
  LinkUpdateSchema,
  ExecutionResultSchema,
  SnapshotSchema,
  FileOperationResultSchema,
  IndexUpdateEventSchema,
} from './vault.schema.js';
import {
  ColumnConfigSchema,
  TableViewConfigSchema,
} from './ui.schema.js';
=======
// Vault schemas
export const VaultIndexSchema = z.object({
  byTag: z.map(z.string(), z.array(z.string())).describe('Tag to document paths'),
  byPath: z.map(z.string(), z.array(z.string())).describe('Directory to document paths'),
  links: z.map(z.string(), z.array(z.string())).describe('Document to outgoing links'),
  backlinks: z.map(z.string(), z.array(z.string())).describe('Document to incoming links'),
});

export type VaultIndex = z.infer<typeof VaultIndexSchema>;

export const VaultSchema = z.object({
  basePath: z.string().describe('Root directory of vault'),
  documents: z.map(z.string(), DocumentSchema).describe('Path to document map'),
  index: VaultIndexSchema.describe('Derived search structures'),
});

export type Vault = z.infer<typeof VaultSchema>;

// Fluent API context
export const VaultContextSchema = z.object({
  vault: VaultSchema.describe('Current vault state'),
  selection: DocumentSetSchema.describe('Current document selection'),
  pendingOperations: z.array(OperationSchema).describe('Operations to execute'),
});

export type VaultContext = z.infer<typeof VaultContextSchema>;

// Execution result schemas
export const LinkUpdateSchema = z.object({
  inFile: z.string().describe('File containing the link'),
  oldTarget: z.string().describe('Original link target'),
  newTarget: z.string().describe('Updated link target'),
});

export type LinkUpdate = z.infer<typeof LinkUpdateSchema>;

export const ExecutionResultSchema = z.object({
  success: z.boolean().describe('Whether execution succeeded'),
  vault: VaultSchema.optional().describe('New vault state if successful'),
  error: z.instanceof(Error).optional().describe('Error if failed'),
  executed: z.array(OperationSchema).describe('Operations that were executed'),
  movedFiles: z.record(z.string(), z.string()).describe('Old path to new path mapping'),
  updatedLinks: z.array(LinkUpdateSchema).describe('Links that were updated'),
  modifiedFiles: z.array(z.string()).describe('Files with metadata changes'),
});

export type ExecutionResult = z.infer<typeof ExecutionResultSchema>;

// Snapshot schema
export const SnapshotSchema = z.object({
  id: z.string().describe('Unique snapshot ID'),
  timestamp: z.date().describe('Creation time'),
  operations: z.array(OperationSchema).describe('Operations in this snapshot'),
  affectedFiles: z.array(z.string()).describe('Files affected'),
  snapshotPath: z.string().describe('Path to snapshot directory'),
});

export type Snapshot = z.infer<typeof SnapshotSchema>;

// Table view schemas
export const ColumnConfigSchema = z.object({
  id: z.string().describe('Column identifier'),
  label: z.string().describe('Display label'),
  field: z.string().describe('Document field to display'),
  width: z.number().optional().describe('Column width'),
  visible: z.boolean().default(true).describe('Column visibility'),
});

export type ColumnConfig = z.infer<typeof ColumnConfigSchema>;

export const TableViewConfigSchema = z.object({
  columns: z.array(ColumnConfigSchema).describe('Column configurations'),
  rowHeight: z.number().default(32).describe('Row height in pixels'),
  maxRows: z.number().default(500).describe('Maximum rows to display'),
});

export type TableViewConfig = z.infer<typeof TableViewConfigSchema>;

// File operation result schemas
export const FileOperationResultSchema = z.object({
  success: z.boolean().describe('Operation success status'),
  path: z.string().describe('File path'),
  error: z.string().optional().describe('Error message if failed'),
});

export type FileOperationResult = z.infer<typeof FileOperationResultSchema>;

// Index update event schema
export const IndexUpdateEventSchema = z.object({
  type: z.enum(['added', 'modified', 'deleted']).describe('Update type'),
  path: z.string().describe('File path'),
  metadata: DocumentMetadataSchema.optional().describe('New metadata if added/modified'),
});

export type IndexUpdateEvent = z.infer<typeof IndexUpdateEventSchema>;

>>>>>>> 45c66e0b

/**
 * Convenience export of all schemas grouped by domain.
 * This maintains backward compatibility with the previous single-file structure.
 */
export const schemas = {
  // Core objects
  Config: ConfigSchema,
  BaseDocumentMetadata: BaseDocumentMetadataSchema,
  DocumentMetadata: DocumentMetadataSchema,
  Document: DocumentSchema,
  DocumentSet: DocumentSetSchema,
  
  // Query and operations
  QueryOperator: QueryOperatorSchema,
  QueryInput: QueryInputSchema,
  Query: QuerySchema, // Alias for QueryInput
  StructuredQuery: StructuredQuerySchema,
  MoveOperation: MoveOperationSchema,
  UpdateFrontmatterOperation: UpdateFrontmatterOperationSchema,
  RemoveFrontmatterOperation: RemoveFrontmatterOperationSchema,
  DeleteOperation: DeleteOperationSchema,
  CreateOperation: CreateOperationSchema,
  Operation: OperationSchema,
  
  // Vault and execution
  VaultIndex: VaultIndexSchema,
  Vault: VaultSchema,
  VaultContext: VaultContextSchema,
  LinkUpdate: LinkUpdateSchema,
  ExecutionResult: ExecutionResultSchema,
  
  // UI and persistence
  Snapshot: SnapshotSchema,
  ColumnConfig: ColumnConfigSchema,
  TableViewConfig: TableViewConfigSchema,
  
  // Events and results
  FileOperationResult: FileOperationResultSchema,
  IndexUpdateEvent: IndexUpdateEventSchema,
} as const;<|MERGE_RESOLUTION|>--- conflicted
+++ resolved
@@ -15,7 +15,6 @@
 export * from './operation.schema.js';
 export * from './vault.schema.js';
 export * from './ui.schema.js';
-export * from './utils.js';
 
 // Import schemas needed for cross-references
 import { DocumentSchema } from './document.schema.js';
@@ -45,7 +44,6 @@
 
 export type DocumentSet = z.infer<typeof DocumentSetSchema>;
 
-<<<<<<< HEAD
 // Import all schemas for the convenience export
 import { ConfigSchema } from './config.schema.js';
 import { 
@@ -79,104 +77,6 @@
   ColumnConfigSchema,
   TableViewConfigSchema,
 } from './ui.schema.js';
-=======
-// Vault schemas
-export const VaultIndexSchema = z.object({
-  byTag: z.map(z.string(), z.array(z.string())).describe('Tag to document paths'),
-  byPath: z.map(z.string(), z.array(z.string())).describe('Directory to document paths'),
-  links: z.map(z.string(), z.array(z.string())).describe('Document to outgoing links'),
-  backlinks: z.map(z.string(), z.array(z.string())).describe('Document to incoming links'),
-});
-
-export type VaultIndex = z.infer<typeof VaultIndexSchema>;
-
-export const VaultSchema = z.object({
-  basePath: z.string().describe('Root directory of vault'),
-  documents: z.map(z.string(), DocumentSchema).describe('Path to document map'),
-  index: VaultIndexSchema.describe('Derived search structures'),
-});
-
-export type Vault = z.infer<typeof VaultSchema>;
-
-// Fluent API context
-export const VaultContextSchema = z.object({
-  vault: VaultSchema.describe('Current vault state'),
-  selection: DocumentSetSchema.describe('Current document selection'),
-  pendingOperations: z.array(OperationSchema).describe('Operations to execute'),
-});
-
-export type VaultContext = z.infer<typeof VaultContextSchema>;
-
-// Execution result schemas
-export const LinkUpdateSchema = z.object({
-  inFile: z.string().describe('File containing the link'),
-  oldTarget: z.string().describe('Original link target'),
-  newTarget: z.string().describe('Updated link target'),
-});
-
-export type LinkUpdate = z.infer<typeof LinkUpdateSchema>;
-
-export const ExecutionResultSchema = z.object({
-  success: z.boolean().describe('Whether execution succeeded'),
-  vault: VaultSchema.optional().describe('New vault state if successful'),
-  error: z.instanceof(Error).optional().describe('Error if failed'),
-  executed: z.array(OperationSchema).describe('Operations that were executed'),
-  movedFiles: z.record(z.string(), z.string()).describe('Old path to new path mapping'),
-  updatedLinks: z.array(LinkUpdateSchema).describe('Links that were updated'),
-  modifiedFiles: z.array(z.string()).describe('Files with metadata changes'),
-});
-
-export type ExecutionResult = z.infer<typeof ExecutionResultSchema>;
-
-// Snapshot schema
-export const SnapshotSchema = z.object({
-  id: z.string().describe('Unique snapshot ID'),
-  timestamp: z.date().describe('Creation time'),
-  operations: z.array(OperationSchema).describe('Operations in this snapshot'),
-  affectedFiles: z.array(z.string()).describe('Files affected'),
-  snapshotPath: z.string().describe('Path to snapshot directory'),
-});
-
-export type Snapshot = z.infer<typeof SnapshotSchema>;
-
-// Table view schemas
-export const ColumnConfigSchema = z.object({
-  id: z.string().describe('Column identifier'),
-  label: z.string().describe('Display label'),
-  field: z.string().describe('Document field to display'),
-  width: z.number().optional().describe('Column width'),
-  visible: z.boolean().default(true).describe('Column visibility'),
-});
-
-export type ColumnConfig = z.infer<typeof ColumnConfigSchema>;
-
-export const TableViewConfigSchema = z.object({
-  columns: z.array(ColumnConfigSchema).describe('Column configurations'),
-  rowHeight: z.number().default(32).describe('Row height in pixels'),
-  maxRows: z.number().default(500).describe('Maximum rows to display'),
-});
-
-export type TableViewConfig = z.infer<typeof TableViewConfigSchema>;
-
-// File operation result schemas
-export const FileOperationResultSchema = z.object({
-  success: z.boolean().describe('Operation success status'),
-  path: z.string().describe('File path'),
-  error: z.string().optional().describe('Error message if failed'),
-});
-
-export type FileOperationResult = z.infer<typeof FileOperationResultSchema>;
-
-// Index update event schema
-export const IndexUpdateEventSchema = z.object({
-  type: z.enum(['added', 'modified', 'deleted']).describe('Update type'),
-  path: z.string().describe('File path'),
-  metadata: DocumentMetadataSchema.optional().describe('New metadata if added/modified'),
-});
-
-export type IndexUpdateEvent = z.infer<typeof IndexUpdateEventSchema>;
-
->>>>>>> 45c66e0b
 
 /**
  * Convenience export of all schemas grouped by domain.
