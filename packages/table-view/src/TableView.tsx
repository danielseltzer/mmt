--- conflicted
+++ resolved
@@ -11,62 +11,50 @@
   ColumnOrderState,
   ColumnSizingState,
 } from '@tanstack/react-table';
+import type { Document as BaseDocument } from '@mmt/entities';
 import { Loggers } from '@mmt/logger';
+
+const logger = Loggers.web();
+
+// Extend Document type to include fullPath for unique identification
+type Document = BaseDocument & {
+  fullPath?: string;
+};
 import { clsx } from 'clsx';
 import { ColumnConfig } from './ColumnConfig.js';
 import { SortConfig } from './SortConfig.js';
-import { TableCore } from './core/TableCore.js';
-import type { Document, ContextMenuState } from './core/types.js';
-import { 
-  getRelativePath, 
-  formatDate, 
-  formatFileSize, 
-  getDocumentId, 
-  buildObsidianUri, 
-  getMetadataDisplay, 
-  compareDates 
-} from './core/utils.js';
-
-const logger = Loggers.web();
 
 export interface TableViewProps {
-  vaultId?: string;
   documents: Document[];
   onSelectionChange?: (selectedPaths: string[]) => void;
   onOperationRequest?: (request: { operation: string; documentPaths: string[] }) => void;
+  onLoadContent?: (path: string) => Promise<string>;
   initialColumns?: string[];
   currentSort?: { field: string; order: 'asc' | 'desc' };
   onSortChange?: (field: string, order: 'asc' | 'desc') => void;
 }
 
+interface ContextMenuState {
+  x: number;
+  y: number;
+  type: 'column' | 'row' | null;
+  columnId?: string;
+  rowId?: string;
+}
+
 
 export function TableView({
-  vaultId,
   documents,
   onSelectionChange,
   onOperationRequest,
+  onLoadContent,
   initialColumns = ['name', 'path', 'modified', 'size', 'tags'],
   currentSort,
   onSortChange,
 }: TableViewProps) {
   const totalCount = documents.length;
-  
-  // Initialize TableCore for business logic
-  const [tableCore] = useState(() => new TableCore({
-    documents,
-    initialColumns,
-    initialSort: currentSort ? { field: currentSort.field, order: currentSort.order } : null,
-    onSelectionChange,
-    onSortChange,
-    onOperationRequest
-  }));
-  
-  // Update TableCore when documents change
-  useEffect(() => {
-    tableCore.updateDocuments(documents);
-  }, [documents, tableCore]);
-
-  // UI-specific state (kept in component)
+
+  // Table state
   const [sorting, setSorting] = useState<SortingState>([]);
   const [rowSelection, setRowSelection] = useState<RowSelectionState>({});
   const [columnVisibility, setColumnVisibility] = useState<VisibilityState>(() => {
@@ -80,63 +68,60 @@
   const [columnSizing, setColumnSizing] = useState<ColumnSizingState>({});
   const [contextMenu, setContextMenu] = useState<ContextMenuState>({ x: 0, y: 0, type: null });
   const [contentCache, setContentCache] = useState<Record<string, string>>({});
-
-  // Sync external sort with internal table state and TableCore
+  
+  // Track last selected index for shift-click
+  const lastSelectedIndex = React.useRef<number>(-1);
+
+  // Sync external sort with internal table state
   useEffect(() => {
     if (currentSort) {
       setSorting([{
         id: currentSort.field,
         desc: currentSort.order === 'desc'
       }]);
-      tableCore.setSorting(currentSort.field, currentSort.order);
     } else {
       setSorting([]);
-      tableCore.setSorting(null);
     }
-  }, [currentSort, tableCore]);
-  
-  // Sync TableCore selection with React Table state
-  // Note: Selection sync removed to prevent infinite loops - selection is managed directly through event handlers
+  }, [currentSort]);
 
   // Load content when preview column is visible
   useEffect(() => {
-    if (columnVisibility.preview && vaultId) {
-      // Use a local set to track which paths we're already loading
-      const loadingPaths = new Set<string>();
-      
+    if (columnVisibility.preview && onLoadContent) {
       documents.forEach(async (doc) => {
-        // Check both cache and loading state to prevent duplicate fetches
-        if (!contentCache[doc.path] && !loadingPaths.has(doc.path)) {
-          loadingPaths.add(doc.path);
-          try {
-            // Fetch preview from API
-            const response = await fetch(`/api/vaults/${vaultId}/documents/preview/${encodeURIComponent(doc.path)}`);
-            if (response.ok) {
-              const data = await response.json();
-              setContentCache((prev) => ({ ...prev, [doc.path]: data.preview }));
-            } else {
-              setContentCache((prev) => ({ ...prev, [doc.path]: 'Failed to load preview' }));
-            }
-          } catch (error) {
-            setContentCache((prev) => ({ ...prev, [doc.path]: 'Error loading preview' }));
-          }
+        if (!contentCache[doc.path]) {
+          const content = await onLoadContent(doc.path);
+          setContentCache((prev) => ({ ...prev, [doc.path]: content }));
         }
       });
     }
-    // Note: contentCache is intentionally not in dependencies to prevent infinite loops
-    // eslint-disable-next-line react-hooks/exhaustive-deps
-  }, [columnVisibility.preview, documents, vaultId]);
-
-  // Handle row click with shift support (delegates to TableCore)
+  }, [columnVisibility.preview, documents, onLoadContent, contentCache]);
+
+  // Handle row click with shift support
   const handleRowClick = useCallback((index: number, shiftKey: boolean) => {
-    tableCore.handleRowClick(index, shiftKey);
-    // Update React Table state
-    const newSelection: RowSelectionState = {};
-    tableCore.getSelectedPaths().forEach(path => {
-      newSelection[path] = true;
-    });
-    setRowSelection(newSelection);
-  }, [tableCore]);
+    if (shiftKey && lastSelectedIndex.current !== -1) {
+      // Shift-click: select range
+      const start = Math.min(index, lastSelectedIndex.current);
+      const end = Math.max(index, lastSelectedIndex.current);
+      const newSelection: RowSelectionState = {};
+      
+      for (let i = start; i <= end; i++) {
+        const rowId = documents[i]?.path;
+        if (rowId) newSelection[rowId] = true;
+      }
+      
+      setRowSelection((prev) => ({ ...prev, ...newSelection }));
+    } else {
+      // Regular click
+      const rowId = documents[index]?.path;
+      if (rowId) {
+        setRowSelection((prev) => ({
+          ...prev,
+          [rowId]: !prev[rowId],
+        }));
+      }
+    }
+    lastSelectedIndex.current = index;
+  }, [documents]);
 
   // Column definitions
   const columns = useMemo<ColumnDef<Document>[]>(
@@ -170,14 +155,8 @@
                 if (e.nativeEvent instanceof MouseEvent && e.nativeEvent.shiftKey) {
                   handleRowClick(index, true);
                 } else {
-                  const docId = getDocumentId(row.original);
-                  tableCore.toggleRowSelection(docId);
-                  // Update React Table state
-                  const newSelection: RowSelectionState = {};
-                  tableCore.getSelectedPaths().forEach(path => {
-                    newSelection[path] = true;
-                  });
-                  setRowSelection(newSelection);
+                  row.getToggleSelectedHandler()(e);
+                  lastSelectedIndex.current = index;
                 }
               }}
             />
@@ -209,7 +188,18 @@
         size: 300,
         cell: ({ getValue }) => {
           const fullPath = getValue() as string;
-          const relativePath = getRelativePath(fullPath);
+          // Remove vault root path but keep the leading slash
+          let relativePath = fullPath
+            .replace(/^\/Users\/danielseltzer\/Notes\/Personal-sync-250710/, '')
+            .replace(/^\/Users\/[^/]+\/[^/]+\/[^/]+\/test-vault/, '')
+            .replace(/^.*\/test-vault/, '')
+            .replace(/^.*\/vault/, '');
+          
+          // Ensure leading slash
+          if (!relativePath.startsWith('/')) {
+            relativePath = '/' + relativePath;
+          }
+          
           return (
             <span className="text-xs text-muted-foreground truncate block" title={fullPath}>
               {relativePath}
@@ -224,16 +214,55 @@
         size: 80,
         cell: ({ getValue }) => {
           const value = getValue() as string | Date | null | undefined;
+          let date: Date | null = null;
+          
+          // Handle string dates (from API) and Date objects
+          if (typeof value === 'string') {
+            date = new Date(value);
+          } else if (value instanceof Date) {
+            date = value;
+          }
+          
           return (
             <span data-testid="modified-cell" className="text-sm">
-              {formatDate(value)}
+              {date && !isNaN(date.getTime()) 
+                ? date.toLocaleDateString('en-US', {
+                    year: 'numeric',
+                    month: 'numeric',
+                    day: 'numeric'
+                  })
+                : '-'
+              }
             </span>
           );
         },
         sortingFn: (rowA, rowB, columnId) => {
           const aValue = rowA.getValue(columnId) as string | Date | null | undefined;
           const bValue = rowB.getValue(columnId) as string | Date | null | undefined;
-          return compareDates(aValue, bValue);
+          
+          // Convert to dates
+          let a: Date | null = null;
+          let b: Date | null = null;
+          
+          if (typeof aValue === 'string') a = new Date(aValue);
+          else if (aValue instanceof Date) a = aValue;
+          
+          if (typeof bValue === 'string') b = new Date(bValue);
+          else if (bValue instanceof Date) b = bValue;
+          
+          // Handle null/undefined dates - put them at the end
+          if (!a && !b) return 0;
+          if (!a) return 1;
+          if (!b) return -1;
+          
+          // Handle invalid dates
+          const aTime = a.getTime();
+          const bTime = b.getTime();
+          if (isNaN(aTime) && isNaN(bTime)) return 0;
+          if (isNaN(aTime)) return 1;
+          if (isNaN(bTime)) return -1;
+          
+          return aTime - bTime;
         },
       },
       {
@@ -245,7 +274,7 @@
           const size = getValue() as number;
           return (
             <span data-testid="size-cell" className="text-sm">
-              {formatFileSize(size)}
+              {(size / 1024).toFixed(1)}K
             </span>
           );
         },
@@ -258,7 +287,6 @@
         cell: ({ getValue, row }) => {
           const frontmatter = getValue() as Record<string, any> | undefined;
           const tags = row.original.metadata.tags || [];
-          const { propertyNames, tooltipText } = getMetadataDisplay(frontmatter, tags);
           
           if (!frontmatter || Object.keys(frontmatter).length === 0) {
             // If no frontmatter, show tags if any
@@ -282,6 +310,15 @@
             );
           }
           
+          // Show just the property names
+          const propertyNames = Object.keys(frontmatter)
+            .filter(key => {
+              const value = frontmatter[key];
+              // Skip complex values, nulls, and empty arrays
+              return value !== null && value !== undefined && 
+                     !(Array.isArray(value) && value.length === 0);
+            });
+          
           if (propertyNames.length === 0 && tags.length > 0) {
             // Fallback to showing tag count if no frontmatter
             return (
@@ -292,6 +329,17 @@
               </div>
             );
           }
+          
+          const tooltipText = propertyNames.map(key => {
+            const value = frontmatter[key];
+            let displayValue = value;
+            if (Array.isArray(value)) {
+              displayValue = value.join(', ');
+            } else if (typeof value === 'object' && value !== null) {
+              displayValue = JSON.stringify(value);
+            }
+            return `${key}: ${displayValue}`;
+          }).join('\n');
           
           return (
             <div className="flex gap-1 items-center" title={tooltipText}>
@@ -326,7 +374,7 @@
         },
       },
     ],
-    [contentCache, handleRowClick, tableCore]
+    [contentCache, handleRowClick]
   );
 
   // Create table instance
@@ -344,12 +392,13 @@
       const newSorting = typeof updater === 'function' ? updater(sorting) : updater;
       setSorting(newSorting);
       
-      // Update TableCore and notify parent
-      if (newSorting.length > 0) {
+      // Notify parent component about sort changes
+      if (onSortChange && newSorting.length > 0) {
         const sort = newSorting[0];
-        tableCore.setSorting(sort.id, sort.desc ? 'desc' : 'asc');
-      } else {
-        tableCore.setSorting(null);
+        onSortChange(sort.id, sort.desc ? 'desc' : 'asc');
+      } else if (onSortChange && newSorting.length === 0) {
+        // Clear sorting - though this might need special handling
+        // For now, we'll keep the last sort state
       }
     },
     onRowSelectionChange: setRowSelection,
@@ -358,7 +407,7 @@
     onColumnSizingChange: setColumnSizing,
     getCoreRowModel: getCoreRowModel(),
     getSortedRowModel: getSortedRowModel(),
-    getRowId: (row) => getDocumentId(row), // Use centralized ID function
+    getRowId: (row) => row.fullPath || row.path, // Use fullPath for unique ID, fallback to path
     enableColumnResizing: true,
     columnResizeMode: 'onChange',
   });
@@ -391,9 +440,10 @@
   }, [contextMenu.columnId]);
 
   const handleOperation = useCallback((operation: string) => {
-    tableCore.requestOperation(operation);
+    const selectedPaths = Object.keys(rowSelection).filter((key) => rowSelection[key]);
+    onOperationRequest?.({ operation, documentPaths: selectedPaths });
     setContextMenu({ x: 0, y: 0, type: null });
-  }, [tableCore]);
+  }, [rowSelection, onOperationRequest]);
 
   return (
     <div className="w-full h-full flex flex-col">
@@ -519,12 +569,9 @@
                   // Use the row that was right-clicked (from context menu)
                   const targetRowId = contextMenu.rowId;
                   if (targetRowId) {
-                    const doc = tableCore.getDocumentById(targetRowId);
+                    // Find the document by matching the ID (which is fullPath or path)
+                    const doc = documents.find(d => (d.fullPath || d.path) === targetRowId);
                     if (doc) {
-<<<<<<< HEAD
-                      const obsidianUri = buildObsidianUri(doc);
-                      logger.debug('Opening in Obsidian:', obsidianUri);
-=======
                       // Get the document's full path
                       const fullPath = doc.fullPath || doc.path;
                       
@@ -572,7 +619,6 @@
                       logger.debug('Opening in Obsidian:', { vaultName, filePath, obsidianUri });
                       
                       // Open in Obsidian
->>>>>>> a106abb4
                       window.open(obsidianUri, '_blank');
                     }
                   }
