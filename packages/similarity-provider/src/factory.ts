--- conflicted
+++ resolved
@@ -56,11 +56,7 @@
       );
     }
     
-<<<<<<< HEAD
-    // Use vault-specific key to prevent conflicts between vaults
-=======
     // Use vault-specific key for multi-vault support
->>>>>>> a106abb4
     const instanceKey = options.vaultId ? `${name}-${options.vaultId}` : name;
     
     // Cleanup existing instance if any
